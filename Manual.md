# Flecs Manual

## Contents

- [Design goals](#design-goals)
  - [Portability](#portability)
  - [Reusability](#reusability)
  - [Clean interfaces](#clean-interfaces)
  - [Performance](#performance)
- [API design](#api-design)
  - [Naming conventions](#naming-conventions)
  - [Handles](#handles)
  - [Error handling](#error-handling)
  - [Memory management](#memory-management)
- [Good practices](#good-practices)
  - [Minimize usage of ecs_get, ecs_set](#minimize-the-usage-of-ecs_get-ecs_set)
  - [Never compare types with anything](#never-compare-entity-types-with-anything)
  - [Write logic in systems](#write-logic-in-systems)
  - [Organize code in modules](#organize-code-in-modules)
  - [Do not depend on systems in other modules](#do-not-depend-on-systems-in-other-modules)
  - [Expose features, not systems in modules](#expose-features-not-systems-in-modules)
  - [Use types where possible](#use-types-where-possible)
  - [Use declarative statements for static data](#use-declarative-statements-for-static-data)
  - [Create entities in bulk](#create-entities-in-bulk)
  - [Limit usage of ecs_lookup](#limit-usage-of-ecs_lookup)
  - [Use ecs_quit to signal that your application needs to exit](#use-ecs_quit-to-signal-that-your-application-needs-to-exit)
  - [Update components proportionally to delta_time](#update-components-proportionally-to-delta_time)
  - [Set a target FPS for applications](#set-a-target-fps-for-applications)
  - [Never store pointers to components](#never-store-pointers-to-components)
- [Entities](#entities)
  - [Entity lifecycle](#entity-lifecycle)
    - [Creating entities](#creating-entities)
    - [Create entities in bulk](#create-entities-in-bulk)
    - [Deleting entities](#deleting-entities)
  - [Containers](#containers)
    - [The EcsContainer tag](#the-ecscontainer-tag)
    - [Creating child entities](#creating-child-entities)
    - [Adopting entities](#adopting-entities)
    - [Orphaning entities](#orphaning-entities)
  - [Prefabs](#prefabs)
    - [Overriding prefab components](#overriding-prefab-components)
    - [Prefabs and types](#prefabs-and-types)
    - [Prefab variants](#prefab-variants)
    - [Nested prefabs](#nested-prefabs)    
- [Components and Types](#components-and-types)
  - [Owned components](#owned-components)
    - [Add components](#add-components)
    - [Remove components](#remove-components)
    - [Set components](#set-components)
  - [Shared components](#shared-components)
  - [Tags](#tags)
- [Systems](#systems)
   - [System queries](#system-queries)
     - [Column operators](#column-operators)
       - [OR operator](#or-operator)
       - [NOT operator](#not-operator)
       - [Optional operator](#optional-operator)
     - [Column source modifiers](#column-source-modifiers)
       - [SELF modifier](#id-modifier)
       - [ID modifier](#id-modifier)
       - [CONTAINER modifier](#container-modifier)
       - [CASCADE modifier](#cascade-modifier)
       - [SYSTEM modifier](#system-modifier)
       - [SINGLETON modifier](#singleton-modifier)
       - [ENTITY modifier](#entity-modifier)
   - [System API](#system-api)
     - [The ECS_COLUMN macro](#the-ecs_column-macro)
     - [The ECS_SHARED macro](#the-ecs_shared-macro)
     - [The ECS_COLUMN_COMPONENT macro](#the-ecs_column_component-macro)
     - [The ECS_COLUMN_ENTITY macro](#the-ecs_column_entity-macro)
     - [The ecs_field function](#the-ecs_field-function)
     - [The ECS_COLUMN_TEST and ECS_SHARED_TEST macro's](#the-ecs_column_test-and-ecs_shared_test-macros)
   - [System phases](#system-phases)
     - [The EcsOnLoad phase](#the-ecsonload-phase)
     - [The EcsPostLoad phase](#the-ecspostload-phase)
     - [The EcsPreUpdate phase](#the-ecspreupdate-phase)
     - [The EcsOnUpdate phase](#the-ecsonupdate-phase)
     - [The EcsOnValidate phase](#the-ecsonvalidate-phase)
     - [The EcsPostUpdate phase](#the-ecspostupdate-phase)
     - [The EcsPreStore phase](#the-ecsprestore-phase)
     - [The EcsOnStore phase](#the-ecsonstore-phase)
     - [System phases example](#system-phases-example)
   - [Reactive systems](#reactive-systems)
     - [EcsOnAdd event](#ecsonadd-event)
     - [EcsOnRemove event](#ecsonremove-event)
     - [EcsOnSet event](#ecsonset-event)
     - [Custom reactive systems](#custom-reactive-systems)
   - [Features](#features)
- [Staging](#staging)
  - [Staged vs. inline modifications](#staged-vs-inline-modifications)
  - [Staging and ecs_get_ptr](#staging-and-ecs_get_ptr)
  - [Overwriting the stage](#overwriting-the-stage)
  - [Staging and EcsOnAdd, EcsOnSet and EcsOnRemove](#staging-and-ecsonadd-ecsonset-and-ecsonremove)
  - [Staging and system phases](#staging-and-system-phases)
  - [Staging and threading](#staging-and-threading)
  - [Manually merging stages](#manually-merging-stages)
  - [Limitations of staging](#limitations-of-staging)
- [Modules](#modules)
  - [Importing modules](#importing-modules)
    - [Module content handles](#module-content-handles)
    - [Dynamic imports](#dynamic-imports)
  - [Creating modules](#creating-modules)
- [Operating system abstraction API](#operating-system-abstraction-api)

## Design Goals
Flecs is designed with the following goals in mind, in order of importance:

### Portability
Flecs is implemented in C99 which makes it easy to port to a variety of platforms and (legacy) compilers. To further improve portability, Flecs has no mandatory external dependencies. For certain optional features, like threading and running the web-based dashboard, Flecs relies on external libraries like pthreads (or equivalent), civetweb and bake.util, but Flecs can be easily used without them.

### Reusability
Flecs has been designed so that it is easy to package systems and components in a way that can be easily reused across applications. The module design allows applications to import modules with a single line of code, after which the imported components and systems can be immediately used. To facilitate this, Flecs has an architecture that imposes a well-defined order on systems, so that imported systems are always executed in the right order, regardless of in wich order they are imported.

To further improve reusability, Flecs allows for writing code that is agnostic to how data is stored by the framework. While applications may make decisions to optimize storage for a particular usage pattern, Flecs allows systems to be written in a way that works across different storage modes.

### Clean interfaces
Flecs aims to provide clear and simple interfaces, by staying close to the core principles of Entity Component Systems. Someone who has worked with Entity Component Systems before should find it easy to read and write code written with Flecs. Flecs promotes a declarative design, where applications only need to state their intent.

### Performance
Flecs has a design that is optimized for minimizing cache misses by loading only data in cache that is required by the application, while also storing data in arrays (SoA) to ensure that an application makes optimal usage of cache lines. In many cases, applications can access raw arrays directly, wich is as fast as iterating a native array in C and, if the code permits it, lets applications be compiled with Single Instruction, Multiple Data (SIMD) instructions.

Furthermore, Flecs automatically optimizes performance where it can, by removing systems from the critical path if they are unused. This further improves reusability of code, as it lets applications import modules of which only a subset of the systems is used, without increasing overhead of the framework.

## API design

### Naming conventions
The Flecs API adheres to a set of well-defined naming conventions, to make it easier to read and write Flecs code. The basic naming conventions are illustrated in this code example:

```c
// Component names ('Position') use CamelCase
typedef struct Position {
    float x;
    float y; // Component members ('y') use snake_case
} Position;

typedef struct Velocity {
    float x;
    float y;
} Velocity;

// System names ('Move') use CamelCase. Supporting API types use snake_case_t
void Move(ecs_rows_t *rows) {
    // API functions ('ecs_column') use snake_case
    Position *p = ecs_column(rows, Position, 1);
    Velocity *v = ecs_column(rows, Velocity, 2);
    
    for (int i = 0; i < rows->count; i ++) {
        p[i].x += v[i].x;
        p[i].y += v[i].y;
    }
}

int main(int argc, char *argv[]) {
    ecs_world_t *world = ecs_init();
    
    // Declarative macro's use SCREAMING_SNAKE_CASE
    ECS_COMPONENT(world, Position);
    ECS_COMPONENT(world, Velocity);
    
    // Enumeration constants ('EcsOnUpdate') use CamelCase
    ECS_SYSTEM(world, Move, EcsOnUpdate, Position, Velocity);
    
    // Entity names use CamelCase
    ECS_ENTITY(world, MyEntity, Position, Velocity);
    
    // Imperative macro's (function wrappers) use snake_case
    ecs_set(world, MyEntity, Position, {10, 20});
    
    return ecs_fini(world);
}
```

#### Handles
The Flecs API creates and uses handles (integers) to refer to entities, systems and components. Most of the times these handles are transparently created and used by the API, and most code can be written without explicitly being aware of how they are managed. However, in some cases the API may need to access the handles directly, in which case it is useful to know their conventions.

The Flecs API has entity handles (of type `ecs_entity_t`) and type handles (of type `ecs_type_t`). Entity handles are used to refer to a single entity. Systems and components (amongst others) obtain identifiers from the same id pool as entities, thus handles to systems and components are also of type `ecs_entity_t`. Types are identifiers that uniquely identify a set of entities (or systems, components). Types are commonly used to add/remove one or more components to/from an entity, or enable/disable one or more systems at once.

Type handles are automatically created by API macro's like `ECS_COMPONENT`, `ECS_TYPE` and `ECS_PREFAB`. To obtain a handle to a type, use the `ecs_type` macro and provide as argument the identifier of the component or entity. Entity handles in most cases have the same identifier that is provided to the macro. For example:

```c
ECS_TYPE(world, MyType, Position);
```

This statement makes the entity handle available as `MyType`. To access the type handle directly, use `ecs_type(MyType)`. There is one exception to this rule, which is components. Entity handles of components are prefixed, so that the names do not collide with the component type name. To obtain the entity handle of a component, use the `ecs_entity` function. For example:

```c
ECS_COMPONENT(world, Position);
```

This statement makes the entity handle available as `ecs_entity_of(Position)`, and the type handle as `ecs_type_of(Position)`, where `ecs_entity_of` and `ecs_type_of` again are the macro's that translate from the component type name to the respective entity and type handles. If one were to fully write out what the `ECS_COMPONENT` macro does, it would look like this (replace 'Type' with a C type):

```c
ecs_entity_t ecs_entity(Type) = ecs_new_component(world, "Type", sizeof(Type));
ecs_type_t ecs_type(Type) = ecs_type_from_entity(ecs_entity(Type));
```

The `ecs_type_from_entity` function is an API function that can obtain a type handle from any entity handle.

### Error handling
The API has been designed in a way where operations have no preconditions on the (ECS) state of the application. Instead, they only ensure that a post condition of an operation is fulfilled. In practice this means that an operation _cannot_ fail unless invalid input is provided (e.g. a `NULL` pointer as world parameter). Take for example this code example:

```c
ecs_add(world, e, Position);
ecs_add(world, e, Position);
```

The `ecs_add` function has no precondition on the entity not having the component. The only thing that matters is that _after_ the operation is invoked, the entity has the `Position` component, which for both invocations is the case, thus the API will not throw an error. Another example:

```c
ecs_delete(world, e);
ecs_delete(world, e);
```

The post condition of `ecs_delete` is that the provided entity is deleted. In both invocations this is the case, thus the second time the `ecs_delete` operation is invoked is not an error. Another, slightly more interesting example:

```c
ecs_delete(world, e);
ecs_add(world, e, Position);
```

This, perhaps surprisingly, also does not result in an error. The reason is that entities in Flecs are never really deleted, they are only _emptied_. A deleted entity in Flecs is equivalent to an empty entity. Thus the post condition of `ecs_delete` is actually that the entity is empty. Adding `Position` subsequently to `e` is no different than adding `Position` to an empty entity, which is also not an error.

This does not mean that the API cannot fail. It relies on mechanisms like memory allocation and thread creation amongst others which can fail. It is also possible that an application corrupts memory, or Flecs contains a bug, which can also result in errors. In any of these situations, Flecs is unable to fulfill the post condition of an operation **and will assert or abort**, resulting in the termination of the application. Let me repeat that:

**Flecs will terminate your application when it encounters an error**.

This is a very conscious decision: rather than relying on the application to check (or not check) the return code of an operation, and making a decision based on incomplete information, the API does the only sensible thing it can do, which is stop. Note that this will _never_ happen as a result of a regular operation, but is _always_ the result of Flecs being in a state from which it cannot (or does not know how to) recover. It should be noted that explicit checks (asserts) are disabled when Flecs is built in release mode.

As a result of this API design, application code can be written declaratively and without error handling. Furthermore, return values of functions can actually be used to return useful information, which allows for a clean API, and results in concise code.

### Memory Management
The Flecs API has been designed to be ultra-simple and safe when it comes to managing memory (pointers):

**The API _never_ assumes ownership of passed in pointers & _never_ requires freeing a returned pointer**. 

This approach makes it unlikely for Flecs applications to run into memory corruption issues as a result of API misuse. There is only one exception to this rule, which is the creation / deletion of the world:

```c
ecs_world_t *world = ecs_init();

ecs_fini(world);
```

This also means that the application is fully responsible for ensuring that if a component contains pointers, these pointers are kept valid, and are cleaned up. In some cases this is straightforward, if the memory outlives a component as is often the case with entity identifiers:

```c
ecs_set(world, e, EcsId, {"MyEntity"}); 
```

This sets the `EcsId` component on an entity which is used by Flecs to assign names to entities. The `"MyEntity"` string is a literal and will certainly outlive the lifespan of the component, as it is tied to the lifecycle of the process, therefore it is safe to assign it like this. It can subsequently be obtained with this function:

```c
const char *id = ecs_get_id(world, e);
```

This function returns the verbatim address that is stored in the `EcsId` component, and thus should not be freed.

If memory is tied to the lifecycle of a component, applications can use `OnAdd` and `OnRemove` components to initialize and free the memory when components are added/removed. This example shows how to create two systems for a dynamic buffer that automatically allocate/free the memory for the dynamic buffer when it is added to an entity:

```c
typedef ecs_vector_t *DynamicBuffer;

ecs_vector_params_t params = {.element_size = sizeof(int)};

void InitDynamicBuffer(ecs_rows_t *rows) {
    DynamicBuffer *data = ecs_column(rows, DynamicBuffer, 1);
    for (int i = rows->begin; i < rows->end; i ++) {
        data[i] = ecs_vector_new(&params, 0);
    }
}

void DeinitDynamicBuffer(ecs_rows_t *rows) {
    DynamicBuffer *data = ecs_column(rows, DynamicBuffer, 1);
    for (int i = rows->begin; i < rows->end; i ++) {
        ecs_vector_free(data[i]);
    }
}

int main(int argc, char *argv[]) {
    ecs_world_t *world = ecs_init();
    
    ECS_COMPONENT(world, DynamicBuffer);
    ECS_SYSTEM(world, InitDynamicBuffer, EcsOnAdd, DynamicBuffer);
    ECS_SYSTEM(world, DeinitDynamicBuffer, EcsOnRemove, DynamicBuffer);
    
    // This adds DynamicBuffer, and invokes the InitDynamicBuffer system
    ecs_entity_t e = ecs_new(world, DynamicBuffer);
    
    // This removes DynamicBuffer, and invokes the DeinitDynamicBuffer system
    ecs_delete(world, e);
    
    return ecs_fini(world);
}
```

## Good Practices
Flecs is an Entity Component System, and it is important to realize that ECS is probably quite different from how you are used to write code. Thus when you are just getting started with Flecs, you may run into some unforeseen problems, and you may wonder more than once how something is supposed to work. Additionally, Flecs also has its own set of rules and mechanisms that require getting used to. This section is not a comprehensive guide into writing code "the ECS way", but intends to provide a few helpful tips to guide you on the way.

### Minimize the usage of ecs_get, ecs_set
An ECS framework is only as efficient as the way it is used, and the most inefficient way of accomplishing something in an ECS framework is by extensively using `ecs_get` and `ecs_set`. This always requires the framework to do lookups in the set of components the entity has, which is quite slow. It also is an indication that code relies to much on individual entities, whereas in ECS it is more common practice to write code that operates on entity collections. The preferred way to do this in Flecs is with [_systems_](#systems), which can access components directly, without requiring a lookup.

### Never compare entity types with anything
The [type](#types) (of type `ecs_type_t`) of an entity is a handle that uniquely identifies the components an entity has. Even though the API provides a function to get the type of a specific entity (`ecs_get_type`) it is big code smell to compare this type for anything other than for debugging. In ECS applications the type of an entity may change any moment, and directly comparing the entity type is almost guaranteed to break at some point. Instead, use `ecs_has` if you want to check whether an entity has a component (or set of components, by providing a type to `ecs_has`).

### Write logic in systems
If you find yourself writing lots of code in the main loop of your application that is not executed in a system, it could be a sign of code smell. Logic in ECS runs best when it is part of a system. A system ensures that your code has a clear interface, which makes it easy to reuse the system in other applications. Flecs adds additional benefits to using systems like being able to automatically or manually (remotely!) enable/disable them, and schedule them to run on different threads.

### Organize code in modules
For small applications it is fine to create a few systems in your main source file, but for larger projects you will want to organize your systems and components in modules. Flecs has a module system that lets you easily import systems and components that are defined in other files in your project, or even other libraries. Ideally, the main function of your application only consists of importing modules and the creation of entities.

### Do not depend on systems in other modules
Flecs has been designed to allow applications define logic in a way that can be easily reused across a wide range of projects. This however only works if a small but important set of guiding principles is followed. As a general rule of thumb, a system should never depend on a _system_ that is not in the same module. Modules may import other modules, but should never directly refer systems from that module. The reason is, that individual systems are often small parts of a bigger whole that implements a certain _capability_. While it is fine to rely on the module implementing that capability, systems should not rely on _how_ that capability is implemented.

If you find that your application has this need and you cannot work around it, this could be an indication of modules that have the wrong granularity, or missing information in components shared between the modules. 

### Expose features, not systems in modules
Modules need to expose handles to the things they implement, to let the user interact with the contents of a module. A module should however be designed in such a way that it only exposes things that will not break compatibility between the application and the module in the future. When a module implements components, this is often not a problem, as component definitions are unlikely to change. When a module implements systems, this is less straightforward.

Modules often organize and define systems in a way so that multiple systems achieve a single feature. Only in the case of simple features, will a feature map to a single system. The way that systems are mapped to features is implementation specific, and subject to change as the module evolves. Therefore, explicitly exposing system handles in a module is generally not a good idea.

Instead, a module can expose [features](#features) which allow a module to group the systems that belong to a certain feature. This way a module can expose a single feature (for example, `CollisionDetection`) and group all systems that belong to that feature (for example, `AddCollider`, `TestColliders`, `CleanCollisions`) under that feature. Features are unlikely to change, and thus this ensures that future versions of a module won't break compatibility with the applications that uses it.

### Use types where possible
The sooner you can let Flecs know what components you will be setting on an entity, the better. Flecs can add/remove multiple components to/from your entity in a single `ecs_add` or `ecs_remove` call with types (see `ECS_TYPE`), and this is much more efficient than calling these operations for each individual component. It is even more efficient to specify a type with `ecs_new`, as Flecs can take advantage of the knowledge that the entity to which the component is going to be added is empty.

### Use declarative statements for static data
Declarative statements in Flecs can be recognized by their capitalized names. Declarative statements define the "fabric" of your application. They declare components, systems, prefabs, types and can even define entities. They improve the readability of applications as someone only needs to quickly glance over the code to get a good impression of which components, entities and systems an application has. An example of a declarative piece of code is:

```c
ECS_COMPONENT(world, Position);
ECS_COMPONENT(world, Velocity);
ECS_SYSTEM(world, Move, EcsOnFrame, Position, Velocity);
ECS_ENTITY(world, Player, Position, Velocity);
```

You may find that certain things cannot be expressed through declarative statements yet, like setting component values on individual entities (you need `ecs_set` for that). These use cases represent areas in the API that we want to improve. Eventually, we would like applications to be able to define applications fully declaratively (except for the system implementations, of course!). 

### Create entities in bulk
It is much more efficient to [create entities in bulk](#create-entities-in-bulk) (using the `ecs_new_w_count` function) than it is to create entities individually. When entities are created in bulk, memory for N entities is reserved in one operation, which is much faster than repeatedly calling `ecs_new`. What can provide an even bigger performance boost is that when entities are created in bulk with an initial set of components, the `EcsOnAdd` handler for initializing those components is called with an array that contains the new entities vs. for each entity individually. If your application heavily relies on `EcsOnAdd` systems to initialize data, bulk creation is the way to go!

### Limit usage of ecs_lookup
You can use `ecs_lookup` to find entities, components and systems that are named (that have the `EcsId` component). This operation is however not cheap, and you will want to limit the amount of times you call it in the main loop, and preferably avoid it alltogether. A better alternative to `ecs_lookup` is to specify entities in your system expression with the `ID` modifier, like so:

```c
ECS_SYSTEM(world, MySystem, EcsOnUpdate, Position, ID.MyEntity);
```

This will lookup the entity in advance, instead of every time the system is invoked. Obtaining the entity from within the system can be done with the `ecs_column_entity` function.

### Use ecs_quit to signal that your application needs to exit
You can use `ecs_progress` to control the flow of your application, by running it in a while loop, and making the result of the function the condition of the while loop. This will keep your application running until you call `ecs_quit`. Using this pattern provides a common approach to signalling your application needs to exit across modules.

### Update components proportionally to delta_time
The Flecs API provides your systems with a `delta_time` variable in the `ecs_rows_t` type wich contains the time passed since the previous frame. This lets you update your entity values proportional to the time that has passed, and is a good idea when you want to decouple the speed at which your logic is running from the FPS of your appplication. You can let Flecs determine `delta_time` automatically, by specifying `0` to `ecs_progress`, or manually by providing a non-zero value to `ecs_progress`.

### Set a target FPS for applications
When you run `ecs_progress` in your main loop, you rarely want to run your application as fast as possible. It is good practice to set a target FPS (a good default is 60) so that your application does not consume all of your CPU bandwidth. When you set a target FPS with the `ecs_set_target_fps` function, the `ecs_progress` function will automatically insert sleeps to make sure your application runs at the specified FPS. It may run slower if not enough CPU bandwidth is available, but it will never run faster than that.

### Never store pointers to components
In ECS frameworks, adding, removing, creating or deleting entities may cause memory to move around. This is it is not safe to store pointers to component values. Functions like `ecs_get_ptr` return a pointer which is guaranteed to remain valid until one of the aforementioned operations happens.

## Entities
Entities are the most important API primitive in any ECS framework, and even more so in Flecs. Entities by themselves are nothing special, just a number that identifies a specific "thing" in your application. What makes entities useful, is that they can be composed out of multiple _components_, which are data types describing the various _aspects_ or capabilities of an entity.

In Flecs, entities take on an even more prominent role, as Flecs internally uses entities to store many of the framework primitives, like components and systems. How this works exactly is an advanced topic, and the only reason it is mentioned here is so that you do not get confused when you see a signature like this:

```c
ecs_set(ecs_world_t *world, ecs_entity_t entity, ecs_entity_t component);
```

The "component" is, unexpectedly, of the `ecs_entity_t` type, and this looks weird until you realize that a component _handle_ is actually an entity with _builtin components_. That is all you need to know about this, unless you want to contribute to Flecs yourself (which is encouraged :-).

The next sections describe how applications can use Flecs to work with entities.

### Entity lifecycle
Entities in Flecs do not have an explicit lifecycle. This may seem confusing when you come from an OOP background, or perhaps even if you worked with other ECS Frameworks. An entity in Flecs is just an integer, nothing more. You can pick any integer you want as your entity identifier, and start assigning components to it. You cannot "create" or "delete" an entity, in the same way you cannot create or delete the number 10. That means in code, you can run this line by itself and it works:

```c
ecs_add(world, 10, Position);
```

This design emphasises the data-oriented nature of an ECS framework. Whereas in object oriented programming code is quite literally built to work with _individial_ objects, in ECS code is built around _a collection_ of components. In Flecs entities are an orthogonally designed feature that is only there to associate components.

Having said that the API does provide `ecs_new` and `ecs_delete` operations, which on the surface seem to imply entity lifecycle. The next sections will describe these operations in more detail, and explain how it fits with the above.

#### Creating entities
In Flecs, the `ecs_new` operation returns an entity handle that is guaranteed to not have been returned before by `ecs_new`. Note how this decsription explicitly avoids terminology such as "create". In Flecs, the total entity addressing space (which is 64 bit) is "alive" at all times. The `ecs_new` operation is merely a utility to obtain unused entity handles in a convenient way. The simplest way to invoke `ecs_new` is like this:

```c
ecs_entity_t e = ecs_new(world, 0);
```

This returns a handle to an empty entity. It is possible to provide an initial component, or type to `ecs_new`.  This is in many ways equivalent to first calling `ecs_new`, followed by `ecs_add`, but has the added advantage that since the API knows the entity is empty, there is no need to lookup the existing set of components, which has better performance. To specify a component to `ecs_new`, do:

```c
ecs_entity_t e = ecs_new(world, Position);
```

As it is functionally equivalent to first calling `ecs_new` followed by `ecs_add`, `EcsOnAdd` systems will be invoked for the `Position` component as a result of this operation.

#### Creating entities in bulk
When creating a large number of new entities, it can be much faster do this them in bulk, especially when adding initial components. This can be achieved with the `ecs_new_w_count` function. This function is equivalent to `ecs_new` but it has an additional `count` parameter which indicates the number of entities to be returned. An application can use it like this:

```c
ecs_entity_t e = ecs_new_w_count(world, Position, 100);
```

This operation is functionally equivalent to calling `ecs_new` 100 times, but has the added benefit that all the resource allocations, updating of the internal administration and invoking of reactive systems can all happen in bulk. The function returns the first of the created entities, and it is guaranteed that the entity identifiers are consecutive, so that if the first entity identifier is 1, the last entity identifier is 101.

#### Deleting entities
The `ecs_delete` operation does not actually delete the entity identifier (as this is impossible) but it guarantees that after the operation, no more resources are being held by flecs that are associated to the entity. After invoking the `ecs_delete` operation, the entity will have no more components, and will not be stored in any internal data structures. An application can use it like this:

```c
ecs_delete(world, e);
```

Since the entity identifier itself is not invalidated after the `ecs_delete`, it is legal to continue using it, like this:

```c
ecs_delete(world, e); // empty entity
ecs_add(world, e, Position); // add Position to empty entity
```

### Containers
Flecs allows applications to create entities that are organized in hierarchies, or more accurately, directed acyclic graphs (DAG). This feature can be used, for example, when transforming entity coordinates to world space. An application can create a parent entity with child entities that specify their position relative to their parent. When transforming coordinates to world space, the transformation matrix can then be cascadingly applied from parents to children, according to the hierarchy.

This is just one application of using entity hierarchies. The `flecs.components.http` and `flecs.systems.civetweb` modules both rely on the usage of parent-child relationships to express a web server (parent) with endpoints (children). Other APIs that feature hierarchical designs can benefit from this feature, like DDS (with `DomainParticipant` -> `Publisher` -> `DataWriter`) or UI development (`Window` -> `Group` -> `Button` -> `Label`). 

The container API in Flecs is fully composed out of existing (public) API functionality. The API operations related to containers are intended to codify a pattern that provides a consistent way to implement parent-child relationships across applications. This approach has as side effect that container/contained entities behave no different from other entities, aside from the fact that they _can_ be accessed in a different way if the application so desires.

The next sections describe how to work with containers.

#### The EcsContainer tag
In Flecs, containers are marked with the `EcsContainer` tag. This is a builtin tag that provides a quick way to test whether an entity can have child entities or not. The `EcsContainer` tag is automatically added to an entity when it _adopts_ another entity. If an application wants to know whether an entity is a container, it can simply do:

```c
if (ecs_has(world, e, EcsContainer)) {
    // ...
}
```

Flecs does not treat entities with the `EcsContainer` component differently from other entities. The only reason the `EcsContainer` tag is added by the API, is to provide a mechanism to discriminate between containers and non-containers. This prevents applications from having to assume that _every_ entity is a container, which could result in unnecessary operations that attempt to iterate over a set of children that does not exist.

The `EcsContainer` component can be used in system queries to obtain various subsets of entities that are useful when working with containers. For example, the following system iterates over all container entities:

```c
ECS_SYSTEM(world, IterateContainers, EcsOnUpdate, EcsContainer);
```

A more common example is to find all the root entities. This is often the first step for applications that want to cascadingly iterate over entities. A system that only wants to iterate over roots can use this query:

```c
ECS_SYSTEM(world, IterateRoots, EcsOnUpdate, !CONTAINER.EcsContainer);
```

To only iterate over entities that are children of a specific entity, an application can create a manual system and provide the container as a filter to the function. For example, it can define the following system:

```c
ECS_SYSTEM(world, IterateChildren, EcsManual, CONTAINER.EcsContainer);
```

Now an application can only iterate over the children for a specific container by using the container as filter:

```c
ecs_run_w_filter(
  world, 
  IterateChildren, // System handle
  delta_time,      // delta time
  0,               // Offset
  0,               // Limit
  my_container,    // Filter (ecs_type_t)
  NULL             // Parameter (void*)
);
```

Note that the system query explicitly only accepts entities that have containers. While the filter would automatically filter out any entities that are not contained by the specified container entity, putting this in the query makes sure that the system only iterates over contained entities, while excluding root entities from the set of filtered entities in advance. This limits the number of entities (or rather, archetypes) to iterate over when filtering which can improve performance, especially if the operation is executed many times per iteration.

#### Creating child entities
Flecs offers an API to create a new entity which also specifies a parent entity. The API can be invoked like this:

```c
ecs_entity_t my_root = ecs_new(world, 0);
ecs_entity_t my_child = ecs_new_child(world, my_root, 0);
```

Any entity can be specifed as a parent entity (`my_root`, in this example). After the `ecs_new_child` operation the `my_root` entity will have the `EcsContainer` tag, so this statement:

```c
ecs_has(world, my_root, EcsContainer);
```

will return true.

#### Adopting entities
The API allows applications to adopt entities by containers after they have been created with the `ecs_adopt` operation. The `ecs_adopt` operation is almost equivalent to an `ecs_add`, with as only difference that it accepts an `ecs_entity_t` (instead of an `ecs_type_t`), and it adds the `EcsContainer` component to the parent if it didn't have it already. The operation can be used like this:

```c
ecs_entity_t my_root = ecs_new(world, 0);
ecs_entity_t e = ecs_new(world, 0);
ecs_adopt(world, e, my_root);
```

After this operation, the `my_root` entity will have the `EcsContainer` tag. If the entity was already a child of the container, the operation has no side effects.

#### Orphaning entities
The API allows applications to orphan entities from containers after they have been created with the `ecs_orphan` operation. The `ecs_orphan` operation is almost equivalent to an `ecs_remove`, with as only difference that it accepts an `ecs_entity_t` (instead of an `ecs_type_t`). The operation can be used like this:

```c
ecs_orphan(world, e, my_root);
```

If the entity was not a child of the container, the operation has no side effects. This operation will not add the `EcsContainer` tag to `my_root`.

### Prefabs
A prefab is a special kind of entity in Flecs whos components are shared with any entity to which the prefab is added. Consider the following code example:

```c
ECS_PREFAB(world, Shape, Square, Color);

ecs_entity_t e1 = ecs_new(world, Position);
ecs_add(world, e1, Shape);

ecs_entity_t e2 = ecs_new(world, Shape);
```

The result of this code will be an entity `e1` which has one owned component (`Position`) and two shared components (`Square`, `Color`), and an entity `e2` which only has two shared components (`Square`, `Color`). Both entities will share `Square`, `Color`, as the prefab has been added to both. Thus changing the `Color` for one entity, will change the color for the other one as well.

In the API this is mostly transparent. Consider this example:

```c
Color *color1 = ecs_get_ptr(world, e1, Color);
Color *color2 = ecs_get_ptr(world, e2, Color);
```

Here, since both `e1` and `e2` share the color from `Shape`, the pointers `color1` and `color2` will point to the same memory. Modifying either values pointed to by them will change the value of the `Shape` entity as well.

A prefab can be used both as a component (as shown in the first example) and as an entity. A prefab is mostly just a regular entity, which means that all the normal API calls like `ecs_add` and `ecs_remove` will work on a prefab as well, as is demonstrated by this example:

```c
ecs_add(world, Shape, Size);
```

After this operation, the `Shape` prefab will have an additional component called `Size`, and all of the entities that added the prefab will now also have `Size` as a shared component.

Systems will treat shared components from prefabs as if they were defined on the entities themselves, thus a system with the query `Square, Color` would match both entities `e1` and `e2` from the example. It should be noted at this point that the system will _not_ match with the `Shape` prefab itself. Prefabs are explicitly excluded from matching with systems, as they should not be evaluated by application logic directly.

#### Overriding prefab components
A typical usage of prefabs is to specify a common value for entities. Often, code that uses prefabs looks something like this:

```c
ECS_PREFAB(world, Shape, Square, Color);
ecs_set(world, Shape, Square, {.size = 50});
ecs_set(world, Shape, Color, {.r = 255, .g = 0, .b = 0});

ecs_entity_t e = ecs_new(world, Shape);
```

However, in some scenarios an entity may want to change the value of one of its shared components, without affecting the others. This is possible by _overriding_ the shared component. To override a component, an application can simply use the `ecs_add` operation:

```c
ecs_add(world, e, Color);
```

After the operation, the component will have turned into an owned component, and the entity can update its value without affecting the value of the `Shape` prefab (and therefore, of the entities that also share the components from `Shape`). Additionally, the _component value_ of the new owned `Color` component will have been initialized with the value of the shared component. This is an important property that enables many interesting design patterns, while also ensuring that a component value does not suddenly go from initialized (shared) to uninitialized (owned).

Consequently, an entity can un-override a component by removing the component with the `ecs_remove` operation:

```c
ecs_remove(world, e, Color);
```

After this operation, the entity will have reverted to using the shared component from the `Shape` prefab. To remove the shared components entirely, the entity can remove the prefab with the `ecs_remove` operation:

```c
ecs_remove(world, e, Shape);
```

After this operation, the shared components will no longer appear on the entity.

#### Prefabs and types
It has been explained how [types](#components-and-types) can be used to create templates for entities, by adding sets of components commonly used together to the same type. When the type is added to the entity, all the components will be added as owned components to the entity. A quick example to recap:

```c
ECS_TYPE(world, Shape, Square, Color);

ecs_entity_t e = ecs_new(world, Shape);
```

A limitation of types is that they cannot contain component values, thus after a type has been added to an entity, the value of the component is still uninitialized. With a prefab, it is possible to also define a set of commonly used components that can be added to an entity, and it _is_ possible to define component values, however with prefabs the components are not owned by the entity. It would be nice if there was a middle-ground, where it was both possible to add owned components, that are also initialized.

It turns out this is achievable by combining the type and prefab features. A type can not only contain components, it can also contain prefabs. By adding both a prefab _and_ the components of a prefab to the same type, using the type will automatically override the components of the prefab, which will initialize them with the prefab values. Getting dizzy? Here is a code example:

```c
ECS_PREFAB(world, ShapePrefab, Square, Color);
ECS_TYPE(world, Shape, ShapePrefab, Square, Color);

ecs_set(world, ShapePrefab, Square, {.size = 50});
ecs_set(world, ShapePrefab, Color, {.r = 255, .g = 0, .b = 0});

ecs_entity_t e = ecs_new(world, Shape);
```

Lets breakdown what happens in this code. First a prefab called `ShapePrefab` is defined as usual with the `Square` and `Color` components. Then, a type called `Shape` is defined with _both_ the `ShapePrefab` _and_ the `Square` and `Color` components. After that, values are assigned to the prefab components, and the type is added to the entity.

When the `Shape` type is added to the entity, first the prefab is added (this is guaranteed, regardless of the order in which the prefab is added to the type). Then, the components from the type are added to the entity. As `Square` and `Color` are already defined as shared components on the entity, adding them again will _override_ the components, just like when they would be overridden when using the `ecs_add` operation. Because overriding a component copies the value from the shared component to the owned component, the new owned components will be initialized with the value from the prefab.

This is a powerful pattern for creating reusable entity templates that result in automatically initialized components, and is one of the preferred ways of instantiating entities.

#### Prefabs variants
Prefab variants are useful when you want to take an existing prefab, and add more components, or change some of its component values. A prefab variant inherits components and values from another prefab, called the base. A prefab can at most have one other prefab as its base. To specify a base, an application can simply specify it in the list of components of the prefab:

```c
ECS_PREFAB(world, Car, Velocity, MaxSpeed);
ecs_set(world, Car, Velocity, {160});

ECS_PREFAB(world, FastCar, Car, Velocity, MaxSpeed); // Car is the base prefab
ecs_set(world, FastCar, MaxSpeed, {240}); // Override MaxSpeed
```

#### Nested prefabs
Prefabs can be created as children of other prefabs. This lets applications create prefab hierarchies that can be instantiated by creating an entity with the top-level prefab. To create a prefab hierarchy, applications must explicitly set the value of the builtin `EcsPrefab` component:

```c
ECS_PREFAB(world, ParentPrefab, EcsPosition2D);
  ECS_PREFAB(world, ChildPrefab, EcsPosition2D);
     ecs_set(world, ChildPrefab, EcsPrefab, {.parent = ParentPrefab);
     
ecs_entity_t e = ecs_new(world, ParentPrefab);
```

After running this example, entity `e` will contain a child entity called `ChildPrefab`. All components of `e` will be shared with `ParentPrefab`, and all components of `e`'s child will be shared with `ChildPrefab`. Just like with regular prefabs, component values can be overridden. To override the component of a child entity, an application can use the following method:

```c
ecs_entity_t child = ecs_lookup_child(world, e, "ChildPrefab"); // Resolve the child entity created by the prefab instantiation
ecs_set(world, child, Position, {10, 20}); // Override the component of the child
```

An application can also choose to instantiate a child prefab directly:

```c
ecs_entity_t e = ecs_new(world, ChildPrefab);
```

Applications may want to compose a prefab out of various existing prefabs. This can be achieved by combining nested prefabs with prefab variants, as is shown in the following example:

```c
// Prefab that defines a wheel
ECS_PREFAB(world, Wheel, EcsPosition2D, EcsCircle2D);
  ECS_PREFAB(world, Tire, EcsPosition2D, EcsCircle2D, Pressure);

// Prefab that defines a car
ECS_PREFAB(world, Car, EcsPosition2D);
  ECS_PREFAB(world, FrontWheel, Wheel);
     ecs_set(world, FrontWheel, EcsPrefab, {.parent = Car});
     ecs_set(world, FrontWheel, EcsPosition, {-100, 0});
  ECS_PREFAB(world, BackWheel, Wheel);
     ecs_set(world, BackWheel, EcsPrefab, {.parent = Car});
     ecs_set(world, BackWheel, EcsPosition, {100, 0});     
```

In this example, the `FrontWheel` and `BackWheel` prefabs of the car inherit from `Wheel`, which is an effective mechanism to compose a prefab out of one or more existing prefabs, as it reuses the components of the prefab base, while also allowing for the possibility to override component values where necessary. Children of the base (`Wheel`) are also automatically inherited by the variants (`FrontWheel`, `BackWheel`), thus for every entity that is created with `Car`, 4 additional child entities will be created:

```
ecs_entity_t e = ecs_new(world, Car); // Creates FrontWheel, FrontWheel/Tire, BackWheel, BackWheel/Tire
```

## Components and Types
Components, together with entities, are the most important building blocks for applications in Flecs. Like entities, components are orthogonally designed to do a single thing, which is to store data associated with an entity. Components, as with any ECS framework, do not contain any logic, and can be added or removed at any point in the application. A component can be registered like this:

```c
ECS_COMPONENT(world, Position);
```

Here, `Position` has to be an existing type in your application. You can register the same type twice with a typedef. If you have the following types:

```c
struct Vector {
    float x;
    float y;
};

typedef struct Vector Position;
typedef struct Vector Velocity;
```

they can be simply registered like this:

```c
ECS_COMPONENT(world, Position);
ECS_COMPONENT(world, Velocity);
```

With the API, you can even register the same type twice:

```c
ecs_new_component(world, "Position", sizeof(struct Vector));
ecs_new_component(world, "Velocity", sizeof(struct Vector));
```

A _type_ in Flecs is any set of 1..N components. If an entity has components `A` and `B`, then the _type_ of that entity is `A, B`. Types in Flecs are a first class citizen, in that they are just as prominently featured in the API as components, and in many cases they can be used interchangeably. An application can explicitly create a type, like this:

```c
ECS_TYPE(world, Movable, Position, Velocity);
```

This creates a type called `Movable` with the `Position` and `Velocity` components. Components have to be defined with either the `ECS_COMPONENT` macro or the `ecs_new_component` function before they can be used in an `ECS_TYPE` declaration.

Types handles be used interchangeably with components for most API operations. Using types instead of components can be useful for various reasons. A common application is to use a type to define an initial set of components for new entities. A type can be used together with `ecs_new` to accomplish this, like so:

```c
ecs_new(world, Movable);
```

The `ecs_new` operation actually accepts an argument of `ecs_type_t`, which means that even when a single component (like `Position`) is passed to the function, actually a _type_ is passed with only the `Position` component. 

This will create an entity with the `Position` and `Velocity` components, when using the previous definition of `Movable`. This approach is faster than individually adding the `Position` and `Velocity` components. Furthermore it allows applications to define reusable templates that can be managed in one location, as opposed to every location where entities are being created.

Types can also be nested. For example:

```c
ECS_TYPE(world, Movable, Position, Velocity);
ECS_TYPE(world, Unit, HealthPoints, Attack, Defense);
ECS_TYPE(world, Magic, Mana, ManaRecharge);
ECS_TYPE(world, Warrior, Movable, Unit);
ECS_TYPE(world, Wizard, Movable, Unit, Magic);
```

When added to entities, types themselves are not associated with the entity. Instead, only the resulting set of components is. For example, creating an entity with the `Wizard` type would be equivalent to creating an entity and individually adding `Position`, `Velocity`, `Attack`, `Defense`, `Mana` and `ManaRecharge`.

Types can be used with other operations as well, like `ecs_add`, `ecs_remove` and `ecs_has`. Whenever an application wants to add or remove multiple components, it is always faster to do this with a type as they approximate constant time performance (`O(1)`), whereas individually adding components is at least `O(n)`.

Types are not limited to grouping components. They can also group entities or systems. This is a key enabler for powerful features, like [prefabs](#prefabs), [containers](#containers) and [features](#features).

### Owned components
In Flecs, components can either be owned by an entity or shared with other entities. When a component is owned, it means that an entity has a private instance of the component that can be modified individually. Owned components are useful when a component is mutable, and individual entities require the component to have a unique value.

The following sections describe the API operations for working with owned components.

#### Add components
In Flecs, an application can add owned components to an entity with the `ecs_add` operation. The operation accepts an entity and a _type_ handle, and can be used like this:

```c
ecs_add(world, e, Position);
```

After the operation, it is guaranteed that `e` will have the component. It is legal to call `ecs_add` multiple times. When a component is already added, this operation will have no side effects. When the component is added as a result of this operation, any `EcsOnAdd` systems subscribed for `Position` will be invoked.

It is also possible to use types with `ecs_add`. If an application defined a type `Movable` with the `ECS_TYPE` macro, it can be used with `ecs_add` like so:

```c
ecs_add(world, e, Movable);
```

After the operation, it is guaranteed that `e` will have all components that are part of the type. If the entity already had a subset of the components in the type, only the difference is added. If the entity already had all components in the type, this operation will have no side effects.

##### A quick recap on handles
The signature of `ecs_add` looks like this:

```c
void ecs_add(ecs_world_t *world, ecs_entity_t entity, ecs_type_t type);
```

Note that the function accepts a _type handle_ as its 3rd argument. Type handles are automatically defined by the API when an application uses the `ECS_COMPONENT`, `ECS_ENTITY`, `ECS_PREFAB` or `ECS_TYPE` macro's. When a component is defined with the `ECS_COMPONENT` macro a type handle is generated (or looked up, if it already existed) just with that one component. If the set of added components matches any `EcsOnAdd` systems, they will be invoked.

For more details on how handles work, see [Handles](#handles).

#### Remove components
Flecs allows applications to remove owned components with the `ecs_remove` operation. The operation accepts an entity and a _type_ handle, and can be used like this:

```c
ecs_remove(world, e, Position);
```

After the operation, it is guaranteed that `e` will not have the component. It is legal to call `ecs_remove` multiple times. When the component was already removed, this operation will have no side effects. When the component is removed as a result of this operation, any `EcsOnRemove` systems that match with the `Position` component will be invoked.

It is also possible to use types with `ecs_remove`. If an application defined a type `Movable` with the `ECS_TYPE` macro, it can be used with `ecs_remove` like so:

```c
ecs_remove(world, e, Movable);
```

After the operation, it is guaranteed that `e` will not have any of the components that are part of the type. If the entity only had a subset of the types, that subset is removed. If the entity had none of the components in the type, this operation will have no side effects. If the set of components that was part of this operation matched any `EcsOnRemove` systems, they will be invoked.

#### Set components
With the `ecs_set` operation, Flecs applications are able to set a component on an entity to a specific value. Other than the `ecs_add` and `ecs_remove` operations, `ecs_set` accepts a `_component` (entity) handle, as it is only possible to set a single component at the same time. The `ecs_set` operation can be used like this:

```c
ecs_set(world, e, Position, {10, 20});
```

After the operation it is guaranteed that `e` has `Position`, and that it is set to `{10, 20}`. If the entity did not yet have `Position`, it will be added by the operation. If the entity already had `Position`, it will only assign the value. If there are any `EcsOnSet` systems that match with the `Position` component, they will be invoked after the value is assigned.

### Shared components
Shared components in Flecs are components that are shared between multiple entities. Where owned components have a 1..1 relationship between a component and an entity, a shared component has a 1..N relationship between the component and entity. Shared components are only stored once in memory, which can drastically reduce memory usage of an application if the same component can be shared across many entities. Additionally, shared components are a fast way to update a component value in constant time (O(1)) for N entities.

Shared components can be implemented with [prefabs](#prefabs).

### Tags
Tags are components that do not contain any data. Internally it is represented as a component with data-size 0. Tags can be useful for subdividing entities into categories, without adding any data. A tag can be defined with the ECS_TAG macro:

```c
ECS_TAG(world, MyTag);
```

Tags can be added/removed just like regular components with `ecs_new`, `ecs_add` and `ecs_remove`:

```c
ecs_entity_t e = ecs_new(world, MyTag);
ecs_remove(world, e, MyTag);
```

A system can subscribe for instances of that tag by adding the tag to the system signature:

```c
ECS_SYSTEM(world, Foo, EcsOnUpdate, Position, MyTag);
```

This introduces an additional column to the system which has no data associated with it, but systems can still access the tag handle with the `ECS_COLUMN_COMPONENT` marco:

```c
void Foo(ecs_rows_t *rows) {
    ECS_COLUMN(rows, Position, 1);
    ECS_COLUMN_COMPONENT(rows, MyTag, 2);
    
    for (int i = 0; i < rows->count; i ++) {
        ecs_remove(rows->world, rows->entities[i], MyTag);
    }
}
```

## Systems
Systems let applications execute logic on a set of entities that matches a certain component expression. The matching process is continuous, when new entities (or rather, new _entity types_) are created, systems will be automatically matched with those. Systems can be ran by Flecs as part of the built-in frame loop, or by invoking them individually using the Flecs API.

### System queries
A system query specifies which components the system is interested in. By default, it will match with entities that have all of the specified components in its expression. An example of a valid system query is:

```
Position, Velocity
```

The two elements are the components the system is interested in. Within a query they are called "columns", and they can be thought of as elements in the `SELECT` clause of an SQL query. The order in which components are specified is important, as the system implementation will need to access component in this exact order. Care must be taken that when changing the order of columns, the implementation is updated to reflect this. More on this in "System API".

The system query is the only mechanism for specifying the input for the system. Any information that the system needs to run must therefore be captured in the system query. This strict enforcement of the interface can sometimes feel like a constraint, but it makes it possible to reuse systems across different applications. As you will see, system queries have a number of features that make it easier to specify a range of possible input parameters.

#### Column operators
System queries may contain operators to express optionality or exclusion of components. The most common one is the `,` (comma) which is equivalent to an AND operator. Only if an entity satisfies each of the expressions separated by the `,`, it will be matched with the system. In addition to the `,` operator, queries may contain a number of other operators:

##### OR operator
The OR operator (`|`) allows the system to match with one component in a list of components. An example of a valid query with an OR operator is:

```
Position, Velocity | Rotation
```

Inside of the system implementation, an application has the possibility to determine which component in the OR expression was the one that caused the system to match. An OR expression may contain any number of components.

##### NOT operator
The NOT operator (`!`) allows the system to exclude entities that have a certain component. An example of a valid query with a NOT operator is:

```
Position, !Velocity
```

Inside the system implementation an application will be able to obtain metadata for the column (it will be able to see the component type for `Velocity`), but no actual data will be associated with it.

##### Optional operator
The optional operator (`?`) allows a system to optionally match with a component. An example of a valid query with an optional operator is:

```
Position, ?Velocity
```

Inside the system implementation, an application will be able to check whether the component was available or not.

#### Column source modifiers
System queries can request components from a variety of sources. The most common and default source is from an entity. When a system specifies `Position, Velocity` as its query, it will match _entities_ that have `Position, Velocity`. A system may however require components from other entities than the one being iterated over. To streamline this use case, reduce `ecs_get` API calls within systems, and prevent excessive checking on whether components are available on external entities, the system query can capture these requirements. A query may contain the folllowing modifiers:

##### SELF modifier
This is the default modifier, and is implied when no modifiers are explicitly specified. An example of the `SELF` modifier is:

```
Position, Velocity
```

This system will match with any entities that have the `Position, Velocity` components. The components will be available to the system as owned (non-shared) columns, _except_ when a component is provided by a Prefab, in which case the component will be shared.

##### ID modifier
The `ID` modifier lets an application pass handles to components or other systems to a system. This is frequently useful, as systems may need component handles to add or set components on entities that may not be part of the entity yet. Another use case for this feature is passing a handle to another `EcsManual` system to the system, which the system can then execute. This is frequently used when a system needs to evaluate a set of entities for every matching entity. An example of the `ID` modifier is:

```
Position, ID.Velocity
```

This will match any entity that has the `Position` component, and pass the handle to the `Velocity` component to the system. This allows the system implementation to add or set the `Velocity` component on the matching entities.

`ID` columns have no data, and as such should not be accessed as owned or shared columns. Instead, the system should only attempt to obtain the handle to the component or component type.

##### CONTAINER modifier
The `CONTAINER` modifier allows a system to select a component from the entity that contains the currently iterated over entity. An example of the `CONTAINER` modifier is:

```
CONTAINER.Position, Position, Velocity
```

This will match all entities that have `Position, Velocity`, _and_ that have a container (parent) entity that has the `Position` component. This facilitates building systems that must traverse entities in a hierarchical manner.

`CONTAINER` columns are available to the system as a shared component.

##### CASCADE modifier
The `CASCADE` modifier is similar to an optional `CONTAINER` column, but in addition it ensures that entities are iterated over in the order of the container hierarchy. 

For a hierarchy like this:

```
   A
  / \
 B   C
    / \
   D   E 
```

the order in which entities will be visited by the system will be `A, B, C, D, E`. Note how the system also matches the root entities (`A`) that do not have a container (hence "optional"). An example of a `CASCADE` modifier is:

```
CASCADE.Position, Position, Velocity
```

The order will be determined by the container that has the specified component (`Position` in the example). Containers of the entity that do not have this component will be ignored. 

`CASCADE` columns are available to the system as an optional shared component.

##### SINGLETON modifier
The `SINGLETON` or `$` modifier selects components from the singleton entity. As the name suggests, this allows a system to access a single, global (but world-specific) instance of a component. An example of the `SINGLETON` modifier is:

```
$Position, Position, Velocity
```

This will match all entities that have `Position, Velocity`, and make the `Position` component from the singleton entity available to the system.

`SINGLETON` columns are available to the system as a shared component.

##### SYSTEM modifier
In some cases it is useful to have stateful systems that either track progress in some way, or contain information pointing to an external source of data (like a database connection). The `SYSTEM` modifier allows for an easy way to access data associated with the system. An example of the `SYSTEM` modifier is:

```
SYSTEM.DbConnection, Position, Velocity
```

This will match all entities with `Position, Velocity`, and automatically add the `DbConnection` component to the system. Often this pattern is paired with an `EcsOnAdd` system for the `DbConnection` component, which would be immediately executed when the system is defined, and set up the database connection (or other functionality) accordingly.

`SYSTEM` columns are available to the system as a shared component.

##### ENTITY modifier
In some cases, it is useful to get a component from a specific entity. In this case, the source modifier can specify the name of a named entity (that has the `EcsId` component) to obtain a component from that entity. An example of the `ENTITY` modifier is:

```
Position, SomeEntity.Velocity
```

This will match all antities with the `Position` component, and pass the `Velocity` component of `SomeEntity` to the system. The equivalent of this functionality would be to pass handles to `SomeEntity` and `Velocity` with the `ID` component, and then do an `ecs_get` from within the system, like so:

```
Position, ID.SomeEntity, ID.Velocity
```

Using the `ENTITY` modifier is however much less verbose, and can potentially also be optimized as the framework may use a more efficient version of `ecs_get`.

`ENTITY` columns are available to the system as a shared component.

### System API
Now that you now how to specify system queries, it is time to find out how to use the columns specified in a query in the system itself! First of all, lets take a look at the anatomy of a system. Suppose we define a system like this in our application `main`:

```
ECS_SYSTEM(world, Move, EcsOnUpdate, Position, Velocity);
```

How would this system actually be implemented? First of all, the application needs to define the function itself. The name of the function should exactly match the name in the definition, and should have the following signature:

```c
void Move(ecs_rows_t *rows) {
    for (int i = 0; i < rows->count; i ++) {
    }
}
```

The `rows` parameter provides access to the entities that matched with the system, and a lot of other useful information. This example already has the typical `for` loop that defines many system implementations, and the application can get the number of entities to iterate over from the `rows->count` member.

#### The ECS_COLUMN macro
To actually do something useful with the matched entities, the functino needs to obtain the components. In order to do this, the code needs to look at the system query, which in this case is `Position, Velocity`. This query has two columns, and the components can be accessed from the system by using the corresponding column index:

```c
void Move(ecs_rows_t *rows) {
    ECS_COLUMN(rows, Position, position, 1);
    ECS_COLUMN(rows, Velocity, velocity, 2);
    
    for (int i = 0; i < rows->count; i ++) {
    }
}
```

This macro requires the `rows` parameter, to get access to the matched entities, the type of the component (`Position`) a name for the variable which will point to the component array (`position`) and the column index (`1`). Note how the column index starts counting from `1`. This is because column index `0` is reserved for the column that stores the _entity identifiers_. More on that later.

Now the system logic can be written, by using the `position` and `velocity` variables. Because they point to arrays of the component types (`Position`, `Velocity`) the application can simply use them as C arrays, like so:

```c
void Move(ecs_rows_t *rows) {
    ECS_COLUMN(rows, Position, position, 1);
    ECS_COLUMN(rows, Velocity, velocity, 2);
    
    for (int i = 0; i < rows->count; i ++) {
        position[i].x += velocity[i].x;
        position[i].y += velocity[i[.y;
    }
}
```

The `ECS_COLUMN` macro provides the fastest, easiest access to components in a system. It can however not be used for any column. The next sections discuss some of the other macro's that can be used to obtain data from within a system.

#### The ECS_SHARED macro
When a component is not stored on a matched entity, it is shared. For a system this means that instead of having an array of component values, there is only a single component instance available for this iteration. Flecs has been designed in such a way that a shared component never changes within an invocation of a system, though a system may be invoked multiple times per run (more on that later). This means that a system can obtain a shared component once.

An example of a shared component is when using the `ENTITY` column source modifier. With this modifier, the application can pass a component from an entity that is not (necessarily) matched with the system, like so:

```
Position, Velocity, Player.Position
```

The `Player.Position` identifies the `Position` component on an entity named `Player`. This entity could have been created like so:

```c
ECS_ENTITY(world, Player, Position);
```

With the above system query, the `Position` component of `Player` will be passed to the system function. To access it, the system should not use the `ECS_COLUMN` macro (attempting this will result in an assert) as this suggests that the variable can be used as an array. Instead, the system should use the `ECS_SHARED` macro, which is invoked similar to `ECS_COLUMN`: 

```c
void Move(ecs_rows_t *rows) {
    ECS_COLUMN(rows, Position, position, 1);
    ECS_COLUMN(rows, Velocity, velocity, 2);
    ECS_SHARED(rows, Position, position_player, 3);
    
    for (int i = 0; i < rows->count; i ++) {
        position[i].x = position_player->x + velocity[i].x;
        position[i].y = position_player->x + velocity[i[.y;
    }
}
```

Note how the code uses the `position_player` variable as a pointer, and not as an array, as expected. Shared components are common in Flecs, and you will often find yourself writing systems using both `ECS_COLUMN` and `ECS_SHARED`. Familiarizing yourself with these concepts will go a long way in understanding how to write effective Flecs applications!

#### The ECS_COLUMN_COMPONENT macro
When a system needs a component handle to one of its components, the `ECS_COLUMN_COMPONENT` will declare a handle to the component in the system. This is useful when a system needs to use the Flecs API, like the `ecs_set` function. When the `ecs_set` function is called, it expects the handle for a component to be there. In the application `main` function this happens automatically when a component is defined with `ECS_COMPONENT` or when it is imported with `ECS_IMPORT`, but a system needs to do this itself.

To import a component handle in a system, an application can use the  `ECS_COLUMN_COMPONENT` macro, like so:

```c
void Move(ecs_rows_t *rows) {
    ECS_COLUMN(rows, Position, position, 1);
    ECS_COLUMN(rows, Velocity, velocity, 2);
    ECS_COLUMN_COMPONENT(rows, Position, 1);
    
    for (int i = 0; i < rows->count; i ++) {
      ecs_set(rows->world, rows->entities[i], Position, {
          .x = position[i].x + velocity[i].x,
          .y = position[i].y + velocity[i].y
      });
    }
}
```

This code may look a bit weird as it introduces a few things that haven't been covered yet. First of all, note how the `world` object is passed into the system through the `rows` parameter. This lets a system call Flecs API functions, as all functions at least require a reference to an `ecs_world_t` instance. Secondly, note how the system obtains the entity id of the currently iterated over entity with `rows->entities`. Finally, note how the `ecs_set` function is able to use the `Position` component. The function requires a handle to the `Position` component to be defined, or it will result in a compiler error (try removing the `ECS_COLUMN_COMPONENT` macro).

This macro can also be used when a column uses the `ID` source modifier. For example, if a system has the following query:

```
Position, ID.Velocity
```

Then the system can obtain the handle to the `Velocity` component with the following statement:

```c
ECS_COLUMN_COMPONENT(rows, Velocity, 2);
```

#### The ECS_COLUMN_ENTITY macro
Where the `ECS_COLUMN_COMPONENT` macro obtains a _type_ handle (of `ecs_type_t`), the `ECS_COLUMN_ENTITY` macro obtains an _entity_ handle (of type `ecs_entity_t`). This macro is useful when a system needs access to a specific entity, as is shown in this example:

```c
void Move(ecs_rows_t *rows) {
    ECS_COLUMN(rows, Position, position, 1);
    ECS_COLUMN(rows, Velocity, velocity, 2);
    ECS_COLUMN_COMPONENT(rows, Position, 1);
    ECS_COLUMN_ENTITY(rows, e, 3);
    
    for (int i = 0; i < rows->count; i ++) {
      if (ecs_has(rows->world, e, Position) {
          position[i].x += velocity[i].x;
          position[i].y += velocity[i].y;
      }
    }
}
```

Aside from this being a highly contrived example, it demonstrates the difference in how entity handles and type handles are used. When unsure about when to use an entity handle or a type handle, refer to the API documentation.

#### The ecs_field function
In some cases, a system may not know whether a component is shared or not. This is particularly the case when a system is generic, and it does not know when an application uses prefabs. While using prefabs for certain components is uncommon (like `Position`), for other components this may be less obvious. In such cases, a system may choose to use the `ecs_field` function, which is a less performant alternative to `ECS_COLUMN` and `ECS_SHARED`, but with the benefit that it is agnostic to whether a component is owned or shared.

This is an example of how to use the `ecs_field` function:

```c
void Move(ecs_rows_t *rows) {    
    for (int i = 0; i < rows->count; i ++) {
        Position *p = ecs_field(rows, Position, i, 1);
        Velocity *v = ecs_field(rows, Velocity, i, 2);
        p->x += v->x;
        p->y += v->y;
    }
}
```

Note how this example does not use any macro's to import the components, but instead uses `ecs_field` to obtain a pointer to the component of the entity that is being iterated over directly. While `ecs_field` is quite fast, it is not as fast as iterating over an array, and a compiler will not be able to vectorize code that uses `ecs_field`.

#### The ECS_COLUMN_TEST and ECS_SHARED_TEST macro's
Both the `ECS_COLUMN` and `ECS_SHARED` macro's have an equivalent macro with the postfix `_TEST`. This macro should be used when a system is unsure about whether a component is available or not. This may be the case with optional columns. For example, when a system has this signature:

```
Position, ?Velocity
```

The components should be retrieved like this:

```c
void Move(ecs_rows_t *rows) {
    ECS_COLUMN(rows, Position, position, 1);
    ECS_COLUMN_TEST(rows, Velocity, velocity, 2);
    
    for (int i = 0; i < rows->count; i ++) {
      if (velocity) {
          position[i].x += velocity[i].x;
          position[i].y += velocity[i].y;
      }
    }
}
```

Note how if the component is not available, the variable of the optional column (`velocity`) will be set to `NULL`, which can then be tested by the system implementation.

### System phases
Each frame in Flecs is computed in different phases, which define the execution order in which certain systems are executed. Phases are necessary to guarantee interoperability between systems in different modules, as it imposes a high-level order on the systems that need to be executed each frame. A simple example is a system that updates game state, and a system that renders a frame. The first system needs to be executed before the second one, to ensure the correct data is rendered. 

By using phases in the correct way, module developers can ensure that their systems work correctly across applications. There are no strictly enforced rules on how these phases must be used, and an application may decide to not use them at all. However, if an application or module defines logic that must be reused, phases are necessary to ensure systems run at the right moment.

The following sections describe the different phases in the order of execution, and what kind of systems are expected to run in them.

#### The EcsOnLoad phase
The `EcsOnLoad` phase is the first phase that is executed every frame. In this phase any data that needs to be loaded from external sources should be inserted into the ECS world (`ecs_world_t` instance). An example could be a system that streams data from disk based on the game state.

#### The EcsPostLoad phase
The `EcsPostLoad` phase "primes" the loaded data so that it is ready for usage. This often involves automatically adding components to entities that have a certain set of components. For example, a transformation module may automatically add a `TransformMatrix` component to each entity that has a `Position`, `Rotation` or `Scale`. 

#### The EcsPreUpdate phase
The `EcsPreUpdate` phase prepares the frame for the game logic. This phase typically contains systems that cleanup data from the previous frame, or initialize components for the next frame. An example could be a system that resets the transformation matrices to the identity matrix, or remove components that describe collisions detected in the previous frame.

#### The EcsOnUpdate phase
During the `EcsOnUpdate` phase the game logic is executed. In this phase entities are moved, AI is executed, input is processed and so on. Most of the game-specific systems are executed in this phase.

#### The EcsOnValidate phase
The `EcsOnValidate` phase checks if any constrains have been violated during the `EcsOnUpdate` phase. A typical example is an entity that moved out of bounds, or two entities that collided and are now partially overlapping. An example of a system that is executed during the `EcsOnValidate` phase is collision detection.

#### The EcsPostUpdate phase
The `EcsPostUpdate` phase evaluates constraints and corrects entities where required. For example, a system in the `EcsPostUpdate` phase may evaluate collisions detected during the `EcsOnValidate` phase, and correct entity positions so that they are no longer overlapping. Whereas the systems in the `EcsOnValidate` stage are typically from imported modules (like physics) the systems in the `EcsPostUpdate` phase are typically application specific (insert explosion at location of collision).

#### The EcsPreStore phase
The `EcsPreStore` phase allows imported modules a last chance to react to application logic before rendering a frame. For example, if an entity was moved during the `EcsPostUpdate` phase, its transformation matrix should be updated before it is rendered to reflect its latest position.

#### The EcsOnStore phase
During the `EcsOnStore` phase the data computed in the frame is rendered, or stored in an external data source. 

#### System phases example
This is an example of how a typical application that loads data dynamically, uses collision detection and rendering (identifiers between parenthesis are component expressions):

- **EcsOnLoad**
  - StreamFromDisk (`Game`, `Player`)

- **EcsPostLoad**
  - AddTransformMatrix (`Position | Rotation | Scale`, `!TransformMatrix`)
  - CleanCollisions (`Collision`)
  
- **EcsPreUpdate**
  - ResetTransformMatrix (`TransformMatrix`)
  
- **EcsOnUpdate**
  - Move (`Position`, `Velocity`)

- **EcsOnValidate**
  - Translate (`Position`, `TransformMatrix`)
  - Rotate (`Rotation`, `TransformMatrix`)
  - Scale (`Scale`, `TransformMatrix`)
  - TransformColliders (`Collider`, `TransformMatrix`)
  - TestForCollisions (`Collider`) -> `Collision`
  
- **EcsPostFrame**
  - OnCollision (`Collision`)
  
- **EcsPreStore**
  - CorrectTransform (`Collision`, `TransformMatrix`)
  
- **EcsOnStore**
  - Render

### Reactive systems
When a system is assigned to one of the various [system phases](#system-phases) systems are executed every frame (when `ecs_progress` is called), or periodically at a specified time interval. Alternatively, applications can define systems that are ran whenever a specific _event_ occurs. Events that can be intercepted are adding/removing components, and setting a value. The following sections describe these events.

#### EcsOnAdd
The `EcsOnAdd` event is triggered whenever a component is added to an entity. This can happen as a result of an `ecs_new` (when a component is specified), an `ecs_add` or an `ecs_set`. The `EcsOnAdd` event is typically used to build systems that initialize components, as flecs does not automatically initialize components itself.

Systems that respond to `EcsOnAdd` events are executed immediately after the component is added, before any of the aforementioned calls (`ecs_new`, `ecs_add`, `ecs_set`) return. This ensures that right after the component is added, it can be initialized and safe to use.

#### EcsOnRemove event
The `EcsOnRemove` event is triggered whenever a component is removed from an entity. This can happen as a result of an `ecs_remove` or an `ecs_delete` (which removes all components). The `EcsOnRemove` event is typically used to build systems that deinitialize components, which often involves releasing resources or freeing memory.

Systems that respond to `EcsOnRemove` events are normally executed immediately after the component is removed, before any of the aforementioned calls (`ecs_remove`, `ecs_delete`) return. The exception to this rule is when `ecs_remove` is invoked by a system, in which case the system is executed at the end of a phase, after all systems in that phase have been executed.

#### EcsOnSet event
The `EcsOnSet` event is triggered whenever a component is set to a value. This can happen as a result of an `ecs_set`. Systems responding to an `EcsOnSet` typically react to the data in a component, and require data to be initialized. During the lifecycle of a component, multiple `EcsOnSet` events may be generated, for every time the `ecs_set` function is called.

### Features
In many situations, a particular feature is realized by multiple systems. For example, a feature that does matrix transformations may have three systems, for automatically adding the `TransformMatrix` component, resetting it to the identity, and doing the actual transform. The exact details on how a feature is split up between systems highly depends on its implementation, and this makes it more complicated for applications to tell which systems are associated with a feature. An application may, for example, want to enable/disable certain features that it does not need.

To reduce this complexity, and to prevent applications from having to depend on specific implementation details, systems can be organized in features. Features combine multiple systems that fulfill a common goal under a single handle, which can be used to enable/disable all systems at the same time. A feature can be defined with the `ECS_TYPE` macro:

```c
ECS_TYPE(world, MyFeature, SystemA, SystemB);
```

An application can then enable/disable both `SystemA` and `SystemB` with a single call to `ecs_enable`:

```c
ecs_enable(world, MyFeature, false); // disables feature
```

Features can also be nested, like so:

```c
ECS_TYPE(world, ChildFeature1, Foo, Bar);
ECS_TYPE(world, ChildFeature2, Hello, World);
ECS_TYPE(world, ParentFeature, ChildFeature1, ChildFeature2);
```

When designing modules it is good practice to not directly expose handles to systems, but instead only expose feature handles. This decreases the chance that an application has to be modified because the implementation of a module changed.

### Staging
ECS frameworks typically store data in contiguous arrays where systems iterate over these arrays, and Flecs is no exception. A challenge for ECS frameworks is how to allow for mutations, such as adding/removing components and removing entities which alter the array. To address this, ECS frameworks often have limitations on which operations are allowed while iterating. A common solution to this problem is to implemement something called a _command buffer_, which stores a list of operations that are executed after an iteration.

Command buffers however have several disadvantages. First of all, mutations are not visible until the next iteration. When a system adds a component, and subsequently tests if the component has been added, the test would return false, which is not intuitive. Another disadvantage is that applications need a different API while iterating.

Flecs uses an alternative solution called "staging". Staging uses a data structure (called a "stage" or "staging area") which stores the _result_ of operations instead of the operations themselves. The data structure behaves like a "branch" of the main (not staged) data store, and can be queried by the flecs API in much the same way as the main data store can be queried. This allows the Flecs API to mutate data without limitations, while still having access to the mutated data while iterating. This capability is also a key enabling feature for [multithreading](#staging-and-multithreading).

The following code shows an example of a system that relies on staging:

```c
void System(ecs_rows_t *rows) {
    ECS_COLUMN_COMPONENT(rows, Velocity, 2);

    for(int i = 0; i < rows->count; i ++) {
        // Add component Velocity to stage, set its value to {1, 1}
        ecs_set(rows->world, rows->entities[i], Velocity, {1, 1});
        
        // Operation returns true
        ecs_has(rows->world, rows->entities[i], Velocity);
        
        // Operation returns pointer to the initialized Velocity
        ecs_get_ptr(rows->world, rows->entities[i], Velocity);
    }
}

int main(int argc, const char *argv[]) {
    ecs_world_t *world = ecs_init();
    
    ECS_SYSTEM(world, System, EcsOnUpdate, Position, !Velocity);
    
    // API calls done while in ecs_progress are staged
    ecs_progress(world, 1);
    // Stage is merged after executing systems
    
    return ecs_fini();
}
```

Note how you cannot tell from the API calls that staging is used. Flecs "knows" that the application is iterating over data, and when it is in this mode, all operations will automatically query and write to the stage.

#### Staged vs. inline modifications
When a system is iterating, it receives contiguous arrays with component data. These arrays are not staged, as they provide direct access to the components in the main data store. Applications can change the contents of these arrays, which is referred to as "inline modifications". An important decision system implementors have to make is whether to modify data inline, or whether to use staging. The following code example shows the difference between the two:

```c
void System(ecs_rows_t *rows) {
    ECS_COLUMN(rows, Position, p, 1);
    ECS_COLUMN_COMPONENT(rows, Position, 1);
    ECS_COLUMN(rows, Velocity, v, 2);

    for(int i = 0; i < rows->count; i ++) {
        // Inline modification
        v[i].x *= 0.9;
        v[i].y *= 0.9;
        
        // Staged modification
        ecs_set(rows->world,  rows->entities[i], Position, {p[i].x + v[i].x, p[i].y + v[i].y});
    }
}
```

A staged modification, while much slower than an inline modification, has as advantage that the component is not changed until data is merged, which means that subsequent systems can still have access to the previous value. If a subsequently executed system wants to read the value set in the stage, it has to use the `ecs_get` API.

A system _always_ receives the component arrays from the main data store. If a previously executed system added components to the stage, the only way to access these values is through the `ecs_get` API.

Using `ecs_get` and `ecs_set` has a performance penalty however as nothing beats the raw performance of inline reads/writes on a contiguous array. Expect application performance to take a significant hit when using these API calls versus using inline modifications.

#### Staging and ecs_get
When an application uses `ecs_get` while iterating, the operation may return data from to the main data store or to the stage, depending on whether the component has been added to the stage. Consider the following example:

```c
void System(ecs_rows_t *rows) {
    ECS_COLUMN(rows, Position, p, 1);
    ECS_COLUMN_COMPONENT(rows, Velocity, 2);

    for(int i = 0; i < rows->count; i ++) {
        // Get data from main Flecs store
        Velocity *v = ecs_get_ptr(rows->world, rows->entities[i]);
        
        // Explicitly set component in the stage
        ecs_set(rows->world, rows->entities[i], Velocity, {1, 1});
        
        // ecs_get_ptr now returns component from the stage
        v = ecs_get_ptr(rows->world, rows->entities[i], Velocity);
        
        // Change value in the stage
        v[i].x ++;
    }
}
```

The `ecs_get_ptr` operation returns a pointer from the main data store _unless_ the component is staged.

#### Overwriting the stage
A single iteration may contain multiple operations on the same component. Consider the following example:

```c
void System(ecs_rows_t *rows) {
    ECS_COLUMN(rows, Position, p, 1);
    ECS_COLUMN_COMPONENT(rows, Velocity, 2);

    for(int i = 0; i < rows->count; i ++) {
        // Set component Velocity in the stage
        ecs_set(rows->world, rows->entities[i], Velocity, {1, 1});
        
        // Overwrite component Velocity in stage
        ecs_set(rows->world, rows->entities[i], Velocity, {2, 2});
    }
}
```

The stage behaves the same as the main data store, in that it stores entities with their type, and tables in which all components for a type are stored. When a component is written twice in an iteration, it just means that its record in the staged table will be overwritten. This example is contrived, but it is not inconceivable that two subsequent systems modify the same component in a single iteration.

#### Staging and EcsOnAdd, EcsOnSet and EcsOnRemove
Systems that are executed after adding, setting and removing components (`EcsOnAdd`, `EcsOnSet`, `EcsOnRemove`) work also on staged components. When a component is added while iterating, the applicable `EcsOnAdd` systems will be called and the staged component will be exposed as a regular `ECS_COLUMN`. Note that this is different from regular (`EcsOnUpdate` etc) systems, where an `ECS_COLUMN` always returns an array from the main data store.

The `EcsOnAdd` and `EcsOnSet` systems are executed by the `ecs_add`/`ecs_set` operation. This means that data is always initialized by an `EcsOnAdd` system before `ecs_add` returns, and that any actions executed by an `EcsOnSet` system are executed before `ecs_set` returns.

`EcsOnRemove` systems however are not immediately ran by `ecs_remove`. Such systems are typically used as destructors which clean up/free any resources that a component owns. As such, `EcsOnRemove` systems can invalidate component values, making accessing a component value after executing an `EcsOnRemove` unsafe. For this reason, `EcsOnRemove` systems are executed during the merge, and not while iterating. This ensures that for the duration of the iteration, it is guaranteed that component values passed into systems are valid.

The folllowing code shows an example of an `EcsOnAdd` and `EcsOnRemove` system, and when they are executed:

```c
void AddVelocity(ecs_rows_t *rows) {
    ECS_COLUMN(rows, Velocity, 1);

    for(int i = 0; i < rows->count; i ++) {
        // ...
    }
}

void RemoveVelocity(ecs_rows_t *rows) {
    ECS_COLUMN(rows, Velocity, 1);

    for(int i = 0; i < rows->count; i ++) {
        // ...
    }
}

void System(ecs_rows_t *rows) {
    ECS_COLUMN_COMPONENT(rows, Velocity, 1);

    for(int i = 0; i < rows->count; i ++) {
        // AddVelocity will be invoked before ecs_add returns
        ecs_add(rows->world, rows->entities[i], Velocity);
        
        // RemoveVelocity will not be invoked until iteration finishes
        ecs_remove(rows->world, rows->entities[i], Velocity);
    }
}

int main(int argc, const char *argv[]) {
    ecs_world_t *world = ecs_init();
    
    ECS_SYSTEM(world, AddVelocity, EcsOnAdd, Velocity);
    ECS_SYSTEM(world, RemoveVelocity, EcsOnRemove, Velocity);
    ECS_SYSTEM(world, System, EcsOnUpdate, Velocity);

    ecs_progress(world, 1);
    
    return ecs_fini();
}
```

#### Staging and system phases
Systems in Flecs can be be assigned to different phases (see [System phases](#system-phases)). To ensure that data is available between phases, a merge is performed between each phase. This means for example that any components added or set during the `EcsPreUpdate` phase, will be merged with the main data store before the `EcsOnUpdate` phase starts. This by default limits the effects of staging to a single phase, and can improve reusability of systems as they do not need to be aware of how systems in another phase used staging.

While merging after each phase is the default behavior, applications can choose to [manually merge data](#manually-merging-stages).

#### Staging and threading
Staging is the key enabler for multithreading in Flecs, as it provides a mechanism for mutating state in a thread-safe way without requiring locking. When an application is ran on multiple threads (using the `ecs_set_threads` operation) each thread receives its own private stage which the thread can read and write without having to synchronize with other threads.

As a result, there are no limitations on adding/removing components, and creating/deleting entities from a thread. Invoking `ecs_add` or `ecs_set` from a thread is not significantly more expensive than calling it from a system executed on a single thread, as both use the same mechanism to prevent operations from mutating the Flecs data store while iterating. At the end of every phase, stages are merged with the main data store just like a normal iteration, with the only difference that Flecs needs to merge N stages as opposed to just a single one.

This capability does not absolve applications from the responsibility of making sure access to component data is thread safe. The component data that systems receive through `ECS_COLUMN` always comes from the main Flecs store, and is shared between threads. To understand when it is safe and when it is not safe to access (and modify) this data, it is important to understand how Flecs splits up the workload for a systems.

Flecs distributes load in jobs, where the number of jobs generated is equal to the number of threads, and where each job will (roughly) process `number of matched entities / number of threads` entities. This distribution is stable, meaning that in the absense of mutations, threads are guaranteed to process the same entities in subsequent iterations.

With this knowledge, applications can write systems that can safely modify component values inline without having to go through the stage, as every job will only read and write the entities that are allocated to it. Things get trickier when systems _in the same phase_ access _and write_ the same components, and have _different component signatures_. Lets unpack this statement. 

Each phase introduces a sychronization point for Flecs. After running systems in a phase, all threads are synchronized and data is merged. Inside the phase however, system execution is not synchronized, and different systems in that phase may (and will) run at any particular point in time. Imagine phase `EcsOnUpdate` defines systems `Foo` and `Bar` in that order, and that the systems are ran on two threads. System `Foo` writes- and system `Bar` reads data from component `A`. Suppose `Foo` subscribes for `A`, while `Bar` subscribes for `A, B`.

Now suppose thread 1 finishes the `Foo` job before thread 2. In that scenario, thread 1 starts processing the job for `Bar` before thread 2 has finished processing the job for `Foo`. Because system `Bar` has a different signature than `Foo`, it is matched to different entities. This means that an entity may be processed on thread 1 for `Foo`, but on thread 2 for `Bar`. As a result the `Bar` job of thread 1 may start reading data from `A` that thread 2 is still writing, which can result in race conditions.

A straightforward solution to this problem could be to put `Foo` and `Bar` in different phases. This guarantees that `Bar` can access data from `Foo` in a reliable way within the same iteration. If `Bar` however should only use data from the main store, this problem could be addressed by making `Foo` write to the stage instead. That way, changes made by `Foo` will not be visible until the next phase, and `Bar` can safely access the data from `A` inline.

To take the most advantage of staging and multithreading, it is important to understand how both mechanisms work. While Flecs makes it easier to write applications in a way that allows for fast processing of data by multiple threads, applications still need to take care to prevent race conditions. Simply adding more threads with `ecs_set_threads` in an application that is not written with multithreading in mind, will almost surely result in undefined behavior.

#### Manually merging stages
By default, Flecs merges data each iteration, for each phase. While a merge is relatively cheap (especially when there is not much to merge) merging may still incur overhead when there is lots of data to merge. For certain applications with high-throughput requirements, an application may want to take control over when Flecs performs a merge.

Note that this feature is still experimental, and that the API for this feature may change in the future.

An application can indicate that it wants to take control of merging by calling this operation:

```c
ecs_set_automerge(world, false);
```

This will cause Flecs to stop performing automatic merges. An application now has to manually perform a merge, which it can do with this operation:

```c
ecs_merge(world);
```

To write an application that only merges each frame (as opposed to each phase) an application could do:

```c
ecs_set_automerge(world, false);

while (ecs_progress(world, 1)) {
    ecs_merge(world);
}
```

It is even possible to merge every N frames, as the stage is retained across iterations. This also applies to applications that use multiple threads, as the stage for each thread is also maintained across iterations. An example:

```c
ecs_set_automerge(world, false);
ecs_set_threads(world, 4);

int count = 0;
while (ecs_progress(world, 1)) {
    // Merge every 10 frames
    if (!(ecs_get_tick(world) % 10)) {
        ecs_merge(world);
    }
}
```

There are no limitations on how the API can be used when performing merges manually, but there are some things to consider. First of all, staged data is not available as a contiguous buffer, which means that applications can only read/write it with `ecs_get` and `ecs_set`, which has a performance penalty. This is no different than when using automatic merging, but application logic has to be robust against large deltas between the main store and the stage.

Another consideration is that while data within a thread can be accessed through the regular API operations, data between threads is not shared until it is merged. Thread stages are _eventually consistent_, and the delta between the thread stages can be large. Application logic will have to be made explicitly robust against this, as this is not automatic. Turning off automatic merging on an existing codebase will likely break an application.

Lastly, Flecs modules rely on automatic merging (data between phases needs to be synchronized). Only if you use Flecs as a standalone library and do not use any modules, manual merging is possible.

#### Limitations of staging
The staging mechanism was adopted because it provides a fast, transparent way to manage mutations while iterating while being zero-cost when there is no data to merge. While there are no limitations on the operations you can do, there are some considerations that are common-sense once you understand the concept, but not necessarily trivial:

**You cannot call ecs_progress from a system**
When you are iterationg, you cannot start another iteration. If you need to recursively call systems, use the `ecs_run` API.

**You cannot merge from a system**
You cannot invoke `ecs_merge` when you are iterating. Merging may only be called outside of a call to `ecs_progress`.

**You cannot set the number of threads from a system**
Just don't do this.

**You cannot create new systems from a system**
Creating a new system updates administration that is used while invoking the systems.

**You cannot enable/disable systems from a system**
For the same reason you cannot create systems, you can also not enable/disable systems. It changes adminstration that is in use while iterating.

**You cannot preallocate memory from a system**
Preallocating memory directly modifies the component buffers of the main store, and thus is not possible while iterating.

**ecs_count may return unreliable numbers while iterating**
The `ecs_count` operation does not take into account staged data and only counts entities from the main store. 

**You cannot make changes from an EcsOnRemove system beyond the to be removed component**
`EcsOnRemove` systems are invoked during merging. As these systems also iterate over components, any mutations performed while in an `EcsOnRemove` system would require nested staging, which would reduce performance and increase complexity by a lot.

## Modules
Modules are a simple concept used to organize components, systems and entities into units that can be easily reused across applications, but also as a way to organize code in large applications. Modules can be located inside a project, inside a statically linked, dynamically linked, or runtime loaded library. See [good practices](#good-practices) for some tips around how to organize code in modules.

### Importing modules
The default way to import an existing module is by using the `ECS_IMPORT` macro. This will invoke the module loader that instantiates all contents of the module in the Flecs data store. After importing a module, components can be used, entities will be created and systems will be matched against any entities in the application. To import a module with `ECS_IMPORT`, do:

```c
ECS_IMPORT(world, MyModule, flags);
```

Here, `MyModule` is the module identifier. The `flags` parameter is an integer that is passed to the module loader, which allows an application to specify whether only specific parts of the module should be included. For example, a module may contain systems for moving entities in both 2D and 3D, and the application may only be interested in the 2D systems. Flecs defines a few flags out of the box, but modules are not required to use them. The application that imports the module should refer to the module documentation to find out which flags are supported. The flags defined by Flecs are:

- ECS_2D
- ECS_3D
- ECS_REFLECTION

The same module may be imported more than once without introducing duplicate definitions into the Flecs world.

#### Module content handles
To interact with module contents, the application needs handles to the content. Handles are needed to, for example, add or remove components (component handle is required) or enabling/disabling systems (system handle is required). When a module is imported, handles are automatically imported into the current application scope. In other words, if a module is imported with the `ECS_IMPORT` macro in the main function, the handles of the contents in the module will be available to code in the main function.

To enable access to module handles from outside of the function in which it was imported, Flecs registers a type with the module handles as a singleton component. To obtain a struct with the module handles, an application can use the `ecs_get_singleton` operation:

```c
ecs_entity_t ecs_type(MyModule) = ecs_lookup(world, "MyModule");
MyModule module_handles = ecs_get_singleton(world, MyModule);
```

Additionally, applications can get access to this struct with the `ecs_module()` macro after an `ECS_IMPORT`:

```c
ecs_module(MyModule); // returns struct with handles
```

The returned `MyModule` struct contains handles to the module components, but for the Flecs API to work correctly, they need to be imported in the current function scope. This will define a local variable for each handle inside the struct, which are used by the Flecs API. To do this, use the module specific `ImportHandles` macro:

```c
MyModuleImportHandles(module_handles);
```

A full code example that uses `ecs_module`:

```c
void do_stuff(ecs_world_t *world, MyModule *handles) {
    MyModuleImportHandles(*handles);
    return ecs_new(world, ComponentFromMyModule);
}

int main(int argc, char *argv[]) {
    ecs_world_t *world = ecs_init();

    ECS_IMPORT(world, MyModule, 0);

    do_stuff(world, &ecs_module(MyModule));

    ecs_fini(world);
}
```

#### Dynamic imports
Modules can be dynamically imported from a shared library. This is only possible when an application does not require compile-time knowledge about the contents of a module, but can be a powerful mechanism for dynamically loading functionality into an application. To dynamically load a module, applications can use the `ecs_import_from_library` function:

```c
ecs_import_from_library(world, "flecs.systems.admin", "FlecsSystemsAdmin");
```

The `flecs.systems.admin` argument is the name of the library or package. The `FlecsSystemsAdmin` argument is the name of the module, as a library may contain more than one module. If the module name is `NULL`, Flecs will automatically attempt to derive the module name from the library name. Currently this operation is only supported when Flecs is built with the bake build system, as Flecs reuses package management functions from the bake runtime. Future versions of Flecs will support this functionality for other build systems as well.

### Creating modules
A few steps are required to create a module from scratch:

- Create a type which contains the _public_ handles
- Create a function that instantiates the module contents
- Create a macro that declares handle variables

These steps all have to conform to a specific naming convention of them to work correctly. Fortunately, For each of these steps, Flecs has convenience macro's that simplify this process.

Suppose a module called `MyTransformModule` defines a component called `Position`. First of all, we have to create a struct that exposes the handle to `Position`. To do this, create the following struct in a publicly available header of the module:

```c
typedef struct MyTransformModuleHandles {
    ECS_DECLARE_COMPONENT(Position);
} MyTransformModuleHandles;
```

Make sure that the struct name is the module name (`MyTransformModule`) plus `Handles`. In that same header, a function must be declared that will be responsible for importing the module contents into Flecs:

```c
void MyTransformModuleImport(ecs_world_t *world, int flags);
```

Again, make sure that the name of the function is the module name plus `Import`, and that it follows this exact function signature. Now we need to create a macro that declares handle variables. This macro is used by the `ECS_IMPORT` macro to make the `Position` handle available to the application function where this module is imported. Creating this macro is straightforward, and looks like this:

```c
#define MyTransformModuleImportHandles(handles)\
    ECS_IMPORT_COMPONENT(handles, Position)
```

When this macro is invoked by `ECS_IMPORT`, it will receive an initialized instance to the `MyTransformModuleHandles` struct.

Lastly, the function that imports the contents into Flecs needs to be created. This function needs to accomplish a few things, outlined in this example:

```c
void MyTransformModuleImport(ecs_world_t *world, int flags)
{
    // Create the module in Flecs
    ECS_MODULE(world, MyTransformModule);

    // Create the component
    ECS_COMPONENT(world, Position);

    // Export the component
    ECS_EXPORT_COMPONENT(Position);
}
```

With that in place, an application can now use `ECS_IMPORT` to import the module:

```c
ECS_IMPORT(world, MyTransformModule, 0);
```

When a module defines other kinds of things besides components, a different set of macro's is used. The following code needs to be added to a header of a module that exports a system:

```c
// To declare a system handle, use ECS_DECLARE_ENTITY
typedef struct MyTransformModuleHandles {
    ECS_DECLARE_COMPONENT(Position);
    ECS_DECLARE_ENTITY(MySystem);
} MyTransformModuleHandles;

// This does not change
void MyTransformModuleImport(ecs_world_t *world, int flags);

// To import a system handle, use ECS_IMPORT_ENTITY 
#define MyTransformModuleImportHandles(handles)\
    ECS_IMPORT_COMPONENT(handles, Position)\
    ECS_IMPORT_ENTITY(handles, MySystem)
```

The `MyTransformModuleImport` function then needs to be changed to this:

```c
void MyTransformModuleImport(ecs_world_t *world, int flags)
{
    // Create the module in Flecs
    ECS_MODULE(world, MyTransformModule);
    
    // Create the component
    ECS_COMPONENT(world, Position);

    // Create the component
    ECS_SYSTEM(world, MySystem, EcsOnUpdate, Position);

    // Export the component
    ECS_EXPORT_COMPONENT(Position);

    // Export the system
    ECS_EXPORT_ENTITY(MySystem);
}
```

<<<<<<< HEAD
Prefabs, types and tags can all be exported with the ECS_EXPORT_ENTITY macro.

### Operating system abstraction API
Flecs relies on functionality that is not standardized across platforms, like threading and measuring high resolution time. While the essential features of Flecs work out of the box, some of its features require additional effort. To keep Flecs as portable as possible, it does not contain any platform-specific API calls. Instead, it requires the application to provide them.

Note that when Flecs is built with bake, it automatically uses the platform specific API from the bake runtime. Applications do not need to manually set these, unless they want to provide their own implementations.

The OS API is defined by a struct in `util/os_api.h`. The default pattern for providing custom abstraction functions is:

```c
// Set default calls, like malloc, free
ecs_os_set_api_defaults();

// Obtain a private writable copy of the os_api struct
ecs_os_api_t os_api = ecs_os_api;

// Override any calls
os_api.thread_new = my_thread_new;
os_api.thread_join = my_thread_join;

// Set the custom API callbacks
ecs_os_set_api(&os_api);
```

These APIs callbacks are set automatically when calling `ecs_os_set_api_defaults`:

- malloc
- free
- realloc
- calloc
- log
- log_error
- log_debug
- abort

When Flecs is built with bake, these additional API callbacks are set to the corresponding functions from the bake runtime:

- thread_new
- thread_join
- mutex_new
- mutex_free
- mutex_lock
- mutex_unlock
- cond_new
- cond_free
- cond_signal
- cond_broadcast
- cond_wait
- sleep
- get_time
=======
Prefabs, types and tags can all be exported with the `ECS_EXPORT_ENTITY` macro.
>>>>>>> ab6f0edf
<|MERGE_RESOLUTION|>--- conflicted
+++ resolved
@@ -1675,7 +1675,6 @@
 }
 ```
 
-<<<<<<< HEAD
 Prefabs, types and tags can all be exported with the ECS_EXPORT_ENTITY macro.
 
 ### Operating system abstraction API
@@ -1725,7 +1724,4 @@
 - cond_broadcast
 - cond_wait
 - sleep
-- get_time
-=======
-Prefabs, types and tags can all be exported with the `ECS_EXPORT_ENTITY` macro.
->>>>>>> ab6f0edf
+- get_time